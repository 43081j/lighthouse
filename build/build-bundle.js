/**
 * @license Copyright 2018 Google Inc. All Rights Reserved.
 * Licensed under the Apache License, Version 2.0 (the "License"); you may not use this file except in compliance with the License. You may obtain a copy of the License at http://www.apache.org/licenses/LICENSE-2.0
 * Unless required by applicable law or agreed to in writing, software distributed under the License is distributed on an "AS IS" BASIS, WITHOUT WARRANTIES OR CONDITIONS OF ANY KIND, either express or implied. See the License for the specific language governing permissions and limitations under the License.
 */
'use strict';

/**
 * @fileoverview Script to bundle lighthouse entry points so that they can be run
 * in the browser (as long as they have access to a debugger protocol Connection).
 */

const fs = require('fs');
const path = require('path');
const mkdir = fs.promises.mkdir;

const LighthouseRunner = require('../lighthouse-core/runner.js');
const exorcist = require('exorcist');
const browserify = require('browserify');
const terser = require('terser');

const COMMIT_HASH = require('child_process')
  .execSync('git rev-parse HEAD')
  .toString().trim();

const audits = LighthouseRunner.getAuditList()
    .map(f => './lighthouse-core/audits/' + f.replace(/\.js$/, ''));

const gatherers = LighthouseRunner.getGathererList()
    .map(f => './lighthouse-core/gather/gatherers/' + f.replace(/\.js$/, ''));

const locales = fs.readdirSync(__dirname + '/../lighthouse-core/lib/i18n/locales/')
    .map(f => require.resolve(`../lighthouse-core/lib/i18n/locales/${f}`));

// HACK: manually include the lighthouse-plugin-publisher-ads audits.
/** @type {Array<string>} */
// @ts-ignore
const pubAdsAudits = require('lighthouse-plugin-publisher-ads/plugin.js').audits.map(a => a.path);

/** @param {string} file */
const isDevtools = file => path.basename(file).includes('devtools');
/** @param {string} file */
const isLightrider = file => path.basename(file).includes('lightrider');

<<<<<<< HEAD
=======
const BANNER = `// lighthouse, browserified. ${VERSION} (${COMMIT_HASH})\n` +
  '// @ts-nocheck\n'; // To prevent tsc stepping into any required bundles.
const DEBUG = false; // true for sourcemaps

>>>>>>> 30ec2e33
/**
 * Browserify starting at the file at entryPath. Contains entry-point-specific
 * ignores (e.g. for DevTools or the extension) to trim the bundle depending on
 * the eventual use case.
 * @param {string} entryPath
 * @param {string} distPath
 * @return {Promise<void>}
 */
async function browserifyFile(entryPath, distPath) {
  let bundle = browserify(entryPath, {debug: true});

  bundle
    .plugin('browserify-banner', {
      pkg: Object.assign({COMMIT_HASH}, require('../package.json')),
      file: require.resolve('./banner.txt'),
    })
    // Transform the fs.readFile etc into inline strings.
    .transform('@wardpeet/brfs', {global: true, parserOpts: {ecmaVersion: 10}})
    // Strip everything out of package.json includes except for the version.
    .transform('package-json-versionify');

  // scripts will need some additional transforms, ignores and requires…
  bundle.ignore('source-map')
    .ignore('debug/node')
    .ignore('intl')
    .ignore('intl-pluralrules')
    .ignore('raven')
    .ignore('rimraf')
    .ignore('pako/lib/zlib/inflate.js');

  // Don't include the desktop protocol connection.
  bundle.ignore(require.resolve('../lighthouse-core/gather/connections/cri.js'));

  // Don't include the stringified report in DevTools - see devtools-report-assets.js
  // Don't include in Lightrider - HTML generation isn't supported, so report assets aren't needed.
  if (isDevtools(entryPath) || isLightrider(entryPath)) {
    bundle.ignore(require.resolve('../lighthouse-core/report/html/html-report-assets.js'));
  }

  // Don't include locales in DevTools.
  if (isDevtools(entryPath)) {
    // @ts-ignore bundle.ignore does accept an array of strings.
    bundle.ignore(locales);
  }

  // Expose the audits, gatherers, and computed artifacts so they can be dynamically loaded.
  // Exposed path must be a relative path from lighthouse-core/config/config-helpers.js (where loading occurs).
  const corePath = './lighthouse-core/';
  const driverPath = `${corePath}gather/`;
  audits.forEach(audit => {
    bundle = bundle.require(audit, {expose: audit.replace(corePath, '../')});
  });
  gatherers.forEach(gatherer => {
    bundle = bundle.require(gatherer, {expose: gatherer.replace(driverPath, '../gather/')});
  });

  // HACK: manually include the lighthouse-plugin-publisher-ads audits.
  // TODO: there should be a test for this.
  if (isDevtools(entryPath)) {
    bundle.require('lighthouse-plugin-publisher-ads');
    pubAdsAudits.forEach(pubAdAudit => {
      bundle = bundle.require(pubAdAudit);
    });
  }

  // browerify's url shim doesn't work with .URL in node_modules,
  // and within robots-parser, it does `var URL = require('url').URL`, so we expose our own.
  // @see https://github.com/GoogleChrome/lighthouse/issues/5273
  const pathToURLShim = require.resolve('../lighthouse-core/lib/url-shim.js');
  bundle = bundle.require(pathToURLShim, {expose: 'url'});

  const bundleStream = bundle.bundle();

  // Make sure path exists.
  await mkdir(path.dirname(distPath), {recursive: true});
  return new Promise((resolve, reject) => {
    const writeStream = fs.createWriteStream(distPath);
    writeStream.on('finish', resolve);
    writeStream.on('error', reject);

    bundleStream
      // Extract the inline source map to an external file.
      .pipe(exorcist(`${distPath}.map`))
      .pipe(writeStream);
  });
}

/**
 * Minify a javascript file, in place.
 * @param {string} filePath
 */
function minifyScript(filePath) {
  const result = terser.minify(fs.readFileSync(filePath, 'utf-8'), {
    output: {
      comments: /^!/,
      // @ts-ignore - terser types are whack-a-doodle wrong.
      max_line_len: /** @type {boolean} */ (1000),
    },
    // The config relies on class names for gatherers.
    keep_classnames: true,
    // Runtime.evaluate errors if function names are elided.
    keep_fnames: true,
    mangle: {
      // Can't mangle these variables because `bundled-lighthouse-cli.js` does a naive
      // regex replace for these.
      reserved: ['ChromeProtocol', 'mkdirp', 'rimraf', 'fs'],
    },
    sourceMap: {
      content: JSON.parse(fs.readFileSync(`${filePath}.map`, 'utf-8')),
      url: path.basename(`${filePath}.map`),
    },
  });
  if (result.error) {
    throw result.error;
  }
  fs.writeFileSync(filePath, result.code);
  fs.writeFileSync(`${filePath}.map`, result.map);
}

/**
 * Browserify starting at entryPath, writing the minified result to distPath.
 * @param {string} entryPath
 * @param {string} distPath
 * @return {Promise<void>}
 */
async function build(entryPath, distPath) {
  await browserifyFile(entryPath, distPath);
  minifyScript(distPath);
}

/**
 * @param {Array<string>} argv
 */
async function cli(argv) {
  // Take paths relative to cwd and build.
  const [entryPath, distPath] = argv.slice(2)
    .map(filePath => path.resolve(process.cwd(), filePath));
  build(entryPath, distPath);
}

// @ts-ignore Test if called from the CLI or as a module.
if (require.main === module) {
  cli(process.argv);
} else {
  module.exports = {
    /** The commit hash for the current HEAD. */
    COMMIT_HASH,
    build,
  };
}<|MERGE_RESOLUTION|>--- conflicted
+++ resolved
@@ -42,13 +42,6 @@
 /** @param {string} file */
 const isLightrider = file => path.basename(file).includes('lightrider');
 
-<<<<<<< HEAD
-=======
-const BANNER = `// lighthouse, browserified. ${VERSION} (${COMMIT_HASH})\n` +
-  '// @ts-nocheck\n'; // To prevent tsc stepping into any required bundles.
-const DEBUG = false; // true for sourcemaps
-
->>>>>>> 30ec2e33
 /**
  * Browserify starting at the file at entryPath. Contains entry-point-specific
  * ignores (e.g. for DevTools or the extension) to trim the bundle depending on
