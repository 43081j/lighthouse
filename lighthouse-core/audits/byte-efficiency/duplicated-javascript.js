--- conflicted
+++ resolved
@@ -4,6 +4,10 @@
  * Unless required by applicable law or agreed to in writing, software distributed under the License is distributed on an "AS IS" BASIS, WITHOUT WARRANTIES OR CONDITIONS OF ANY KIND, either express or implied. See the License for the specific language governing permissions and limitations under the License.
  */
 'use strict';
+
+/** @typedef {import('./byte-efficiency-audit.js').ByteEfficiencyProduct} ByteEfficiencyProduct */
+/** @typedef {LH.Audit.ByteEfficiencyItem & {source: string, subItems: {type: 'subitems', items: SubItem[]}}} Item */
+/** @typedef {{url: string, sourceBytes: number}} SubItem */
 
 const ByteEfficiencyAudit = require('./byte-efficiency-audit.js');
 const ModuleDuplication = require('../../computed/module-duplication.js');
@@ -80,19 +84,19 @@
 
       const normalizedSource = 'node_modules/' + DuplicatedJavascript._getNodeModuleName(source);
       const aggregatedSourceDatas = groupedDuplication.get(normalizedSource) || [];
-      for (const {scriptUrl, resourceSize} of sourceDatas) {
+      for (const {scriptUrl, size} of sourceDatas) {
         let sourceData = aggregatedSourceDatas.find(d => d.scriptUrl === scriptUrl);
         if (!sourceData) {
-          sourceData = {scriptUrl, resourceSize: 0};
+          sourceData = {scriptUrl, size: 0};
           aggregatedSourceDatas.push(sourceData);
         }
-        sourceData.resourceSize += resourceSize;
+        sourceData.size += size;
       }
       groupedDuplication.set(normalizedSource, aggregatedSourceDatas);
     }
 
     for (const sourceDatas of duplication.values()) {
-      sourceDatas.sort((a, b) => b.resourceSize - a.resourceSize);
+      sourceDatas.sort((a, b) => b.size - a.size);
     }
 
     return groupedDuplication;
@@ -127,23 +131,13 @@
       await DuplicatedJavascript._getDuplicationGroupedByNodeModules(artifacts, context);
     const mainDocumentRecord = await NetworkAnalyzer.findMainDocument(networkRecords);
 
-<<<<<<< HEAD
     /**
-     * @typedef ItemSubrows
-     * @property {string[]} urls
-     * @property {number[]} sourceBytes
+     * @typedef {LH.Audit.ByteEfficiencyItem} Item
      */
 
-    /**
-     * @typedef {LH.Audit.ByteEfficiencyItem & ItemSubrows} Item
-     */
-
     const transferRatioByUrl = new Map();
 
     /** @type {Item[]} */
-=======
-    /** @type {LH.Audit.ByteEfficiencyItem[]} */
->>>>>>> f7685588
     const items = [];
 
     let overflowWastedBytes = 0;
@@ -159,13 +153,13 @@
       // is not present. Instead, size is used as a heuristic for latest version. This makes the
       // audit conserative in its estimation.
 
+      /** @type {SubItem[]} */
       const subItems = [];
 
       let wastedBytesTotal = 0;
       for (let i = 0; i < sourceDatas.length; i++) {
         const sourceData = sourceDatas[i];
         const url = sourceData.scriptUrl;
-<<<<<<< HEAD
 
         /** @type {number|undefined} */
         let transferRatio = transferRatioByUrl.get(url);
@@ -190,15 +184,13 @@
           continue;
         }
 
-        const transferSize = Math.round(sourceData.resourceSize * transferRatio);
-        urls.push(url);
-        bytesValues.push(transferSize);
-=======
+        const transferSize = Math.round(sourceData.size * transferRatio);
+
         subItems.push({
           url,
-          sourceBytes: sourceData.size,
+          sourceBytes: transferSize,
         });
->>>>>>> f7685588
+
         if (i === 0) continue;
         wastedBytesTotal += transferSize;
         wastedBytesByUrl.set(url, (wastedBytesByUrl.get(url) || 0) + transferSize);
@@ -242,13 +234,8 @@
     /** @type {LH.Audit.Details.OpportunityColumnHeading[]} */
     const headings = [
       /* eslint-disable max-len */
-<<<<<<< HEAD
-      {key: 'source', valueType: 'code', subRows: {key: 'urls', valueType: 'url'}, label: str_(i18n.UIStrings.columnSource)},
-      {key: '_', valueType: 'bytes', subRows: {key: 'sourceBytes'}, granularity: 0.05, label: str_(i18n.UIStrings.columnTransferSize)},
-=======
-      {key: 'source', valueType: 'code', subHeading: {key: 'url', valueType: 'url'}, label: str_(i18n.UIStrings.columnSource)},
-      {key: '_', valueType: 'bytes', subHeading: {key: 'sourceBytes'}, granularity: 0.05, label: str_(i18n.UIStrings.columnSize)},
->>>>>>> f7685588
+      {key: 'source', valueType: 'code', subHeading: {key: 'urls', valueType: 'url'}, label: str_(i18n.UIStrings.columnSource)},
+      {key: '_', valueType: 'bytes', subHeading: {key: 'sourceBytes'}, granularity: 0.05, label: str_(i18n.UIStrings.columnTransferSize)},
       {key: 'wastedBytes', valueType: 'bytes', granularity: 0.05, label: str_(i18n.UIStrings.columnWastedBytes)},
       /* eslint-enable max-len */
     ];
