--- conflicted
+++ resolved
@@ -197,12 +197,9 @@
     'main-thread-tasks',
     'metrics',
     'offline-start-url',
-<<<<<<< HEAD
-    'polyfills',
-=======
     'performance-budget',
     'resource-summary',
->>>>>>> cab03b4b
+    'polyfills',
     'manual/pwa-cross-browser',
     'manual/pwa-page-transitions',
     'manual/pwa-each-page-has-url',
